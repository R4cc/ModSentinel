--- conflicted
+++ resolved
@@ -1,4 +1,3 @@
-<<<<<<< HEAD
 import { Suspense, lazy } from 'react';
 import { Routes, Route } from 'react-router-dom';
 import Layout from '@/components/Layout.jsx';
@@ -12,18 +11,10 @@
 const AddMod = lazy(() => import('@/pages/AddMod.jsx'));
 const Settings = lazy(() => import('@/pages/Settings.jsx'));
 
-=======
-import { Routes, Route } from 'react-router-dom';
-import Layout from '@/components/Layout.jsx';
-import Dashboard from '@/pages/Dashboard.jsx';
-import Settings from '@/pages/Settings.jsx';
-
->>>>>>> a06f3e56
 export default function App() {
   return (
     <Layout>
       <Routes>
-<<<<<<< HEAD
         <Route
           path="/"
           element={
@@ -56,10 +47,6 @@
             </Suspense>
           }
         />
-=======
-        <Route path="/" element={<Dashboard />} />
-        <Route path="/settings" element={<Settings />} />
->>>>>>> a06f3e56
       </Routes>
     </Layout>
   );
